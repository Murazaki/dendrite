// Copyright 2017 Vector Creations Ltd
//
// Licensed under the Apache License, Version 2.0 (the "License");
// you may not use this file except in compliance with the License.
// You may obtain a copy of the License at
//
//     http://www.apache.org/licenses/LICENSE-2.0
//
// Unless required by applicable law or agreed to in writing, software
// distributed under the License is distributed on an "AS IS" BASIS,
// WITHOUT WARRANTIES OR CONDITIONS OF ANY KIND, either express or implied.
// See the License for the specific language governing permissions and
// limitations under the License.

package main

import (
	"github.com/matrix-org/dendrite/common/basecomponent"
	"github.com/matrix-org/dendrite/common/keydb"
<<<<<<< HEAD
	"github.com/matrix-org/dendrite/federationapi"
=======
	"github.com/matrix-org/dendrite/federationapi/routing"
	"github.com/matrix-org/dendrite/roomserver/api"
	"github.com/matrix-org/gomatrixserverlib"
	opentracing "github.com/opentracing/opentracing-go"

	log "github.com/sirupsen/logrus"
)

var (
	logDir     = os.Getenv("LOG_DIR")
	configPath = flag.String("config", "dendrite.yaml", "The path to the config file. For more information, see the config file in this repository.")
>>>>>>> 0fc64328
)

func main() {
	cfg := basecomponent.ParseFlags()
	base := basecomponent.NewBaseDendrite(cfg, "FederationAPI")
	defer base.Close() // nolint: errcheck

	accountDB := base.CreateAccountsDB()
	deviceDB := base.CreateDeviceDB()
	keyDB := base.CreateKeyDB()
	federation := base.CreateFederationClient()
	keyRing := keydb.CreateKeyRing(federation.Client, keyDB)

	alias, input, query := base.CreateHTTPRoomserverAPIs()

<<<<<<< HEAD
	federationapi.SetupFederationAPIComponent(
		base, accountDB, deviceDB, federation, &keyRing,
		alias, input, query,
	)

	base.SetupAndServeHTTP(string(base.Cfg.Listen.FederationAPI))
=======
	tracers := common.NewTracers(cfg)
	defer tracers.Close() // nolint: errcheck

	err = tracers.InitGlobalTracer("Dendrite - FenderationAPI")
	if err != nil {
		log.WithError(err).Fatalf("Failed to start tracer")
	}

	federation := gomatrixserverlib.NewFederationClient(
		cfg.Matrix.ServerName, cfg.Matrix.KeyID, cfg.Matrix.PrivateKey,
	)

	keyDB, err := keydb.NewDatabase(tracers, string(cfg.Database.ServerKey))
	if err != nil {
		log.Panicf("Failed to setup key database(%q): %s", cfg.Database.ServerKey, err.Error())
	}

	accountDB, err := accounts.NewDatabase(tracers, string(cfg.Database.Account), cfg.Matrix.ServerName)
	if err != nil {
		log.Panicf("Failed to setup account database(%q): %s", cfg.Database.Account, err.Error())
	}

	keyRing := gomatrixserverlib.KeyRing{
		KeyFetchers: []gomatrixserverlib.KeyFetcher{
			// TODO: Use perspective key fetchers for production.
			&gomatrixserverlib.DirectKeyFetcher{Client: federation.Client},
		},
		KeyDatabase: keyDB,
	}

	queryAPI := api.NewRoomserverQueryAPIHTTP(cfg.RoomServerURL(), nil)
	inputAPI := api.NewRoomserverInputAPIHTTP(cfg.RoomServerURL(), nil)
	aliasAPI := api.NewRoomserverAliasAPIHTTP(cfg.RoomServerURL(), nil)

	roomserverProducer := producers.NewRoomserverProducer(inputAPI)

	if err != nil {
		log.Panicf("Failed to setup kafka producers(%s): %s", cfg.Kafka.Addresses, err)
	}

	log.Info("Starting federation API server on ", cfg.Listen.FederationAPI)

	api := mux.NewRouter()
	routing.Setup(api, *cfg, queryAPI, aliasAPI, roomserverProducer, keyRing, federation, accountDB, opentracing.GlobalTracer())
	common.SetupHTTPAPI(http.DefaultServeMux, api)

	log.Fatal(http.ListenAndServe(string(cfg.Listen.FederationAPI), nil))
>>>>>>> 0fc64328
}<|MERGE_RESOLUTION|>--- conflicted
+++ resolved
@@ -15,28 +15,19 @@
 package main
 
 import (
+	"github.com/matrix-org/dendrite/common"
 	"github.com/matrix-org/dendrite/common/basecomponent"
 	"github.com/matrix-org/dendrite/common/keydb"
-<<<<<<< HEAD
 	"github.com/matrix-org/dendrite/federationapi"
-=======
-	"github.com/matrix-org/dendrite/federationapi/routing"
-	"github.com/matrix-org/dendrite/roomserver/api"
-	"github.com/matrix-org/gomatrixserverlib"
-	opentracing "github.com/opentracing/opentracing-go"
-
-	log "github.com/sirupsen/logrus"
-)
-
-var (
-	logDir     = os.Getenv("LOG_DIR")
-	configPath = flag.String("config", "dendrite.yaml", "The path to the config file. For more information, see the config file in this repository.")
->>>>>>> 0fc64328
 )
 
 func main() {
 	cfg := basecomponent.ParseFlags()
-	base := basecomponent.NewBaseDendrite(cfg, "FederationAPI")
+
+	tracers := common.NewTracers(cfg)
+	defer tracers.Close() // nolint: errcheck
+
+	base := basecomponent.NewBaseDendrite(cfg, tracers, "FederationAPI")
 	defer base.Close() // nolint: errcheck
 
 	accountDB := base.CreateAccountsDB()
@@ -47,60 +38,10 @@
 
 	alias, input, query := base.CreateHTTPRoomserverAPIs()
 
-<<<<<<< HEAD
 	federationapi.SetupFederationAPIComponent(
-		base, accountDB, deviceDB, federation, &keyRing,
+		base, tracers, accountDB, deviceDB, federation, &keyRing,
 		alias, input, query,
 	)
 
 	base.SetupAndServeHTTP(string(base.Cfg.Listen.FederationAPI))
-=======
-	tracers := common.NewTracers(cfg)
-	defer tracers.Close() // nolint: errcheck
-
-	err = tracers.InitGlobalTracer("Dendrite - FenderationAPI")
-	if err != nil {
-		log.WithError(err).Fatalf("Failed to start tracer")
-	}
-
-	federation := gomatrixserverlib.NewFederationClient(
-		cfg.Matrix.ServerName, cfg.Matrix.KeyID, cfg.Matrix.PrivateKey,
-	)
-
-	keyDB, err := keydb.NewDatabase(tracers, string(cfg.Database.ServerKey))
-	if err != nil {
-		log.Panicf("Failed to setup key database(%q): %s", cfg.Database.ServerKey, err.Error())
-	}
-
-	accountDB, err := accounts.NewDatabase(tracers, string(cfg.Database.Account), cfg.Matrix.ServerName)
-	if err != nil {
-		log.Panicf("Failed to setup account database(%q): %s", cfg.Database.Account, err.Error())
-	}
-
-	keyRing := gomatrixserverlib.KeyRing{
-		KeyFetchers: []gomatrixserverlib.KeyFetcher{
-			// TODO: Use perspective key fetchers for production.
-			&gomatrixserverlib.DirectKeyFetcher{Client: federation.Client},
-		},
-		KeyDatabase: keyDB,
-	}
-
-	queryAPI := api.NewRoomserverQueryAPIHTTP(cfg.RoomServerURL(), nil)
-	inputAPI := api.NewRoomserverInputAPIHTTP(cfg.RoomServerURL(), nil)
-	aliasAPI := api.NewRoomserverAliasAPIHTTP(cfg.RoomServerURL(), nil)
-
-	roomserverProducer := producers.NewRoomserverProducer(inputAPI)
-
-	if err != nil {
-		log.Panicf("Failed to setup kafka producers(%s): %s", cfg.Kafka.Addresses, err)
-	}
-
-	log.Info("Starting federation API server on ", cfg.Listen.FederationAPI)
-
-	api := mux.NewRouter()
-	routing.Setup(api, *cfg, queryAPI, aliasAPI, roomserverProducer, keyRing, federation, accountDB, opentracing.GlobalTracer())
-	common.SetupHTTPAPI(http.DefaultServeMux, api)
-
-	log.Fatal(http.ListenAndServe(string(cfg.Listen.FederationAPI), nil))
->>>>>>> 0fc64328
 }